# Python CircleCI 2.0 configuration file
#
# Check https://circleci.com/docs/2.0/language-python/ for more details
#
version: 2
jobs:
  test-3.6: &test
    working_directory: ~/repo
    docker:
      - image: python:3.6

    steps:
      - checkout
      - run:
          name: Install
          command: pip install -q pytest pytest-cov pylint .

      - run:
          name: Tests
          command: pytest --cov=./src/pydoc_markdown && coverage html

      - run:
          name: Linting
          command: pylint src || true

      - store_artifacts:
          path: .coverage

      - store_artifacts:
          path: htmlcov

  test-3.7:
    <<: *test
    docker:
      - image: python:3.7

  test-3.8:
    <<: *test
    docker:
      - image: python:3.8

  trial-publish:
    docker:
      - image: python:3.6
    steps:
      - checkout
      - run: pip install -q nr.shore==0.0.39
      - run: shore --version
      - run: shore verify --tag "$CIRCLE_TAG"
      - run: shore publish pypi -l
      - run: shore publish pypi --test --skip-existing

  publish:
    docker:
      - image: python:3.6
    steps:
      - checkout
      - run: pip install -q nr.shore==0.0.39
      - run: shore --version
      - run: shore verify --tag "$CIRCLE_TAG"
      - run: shore publish pypi -l
      - run: shore publish pypi

  docs:
    docker:
      - image: python:3.6
    steps:
      - add_ssh_keys:
          fingerprints:
            - "3b:59:4f:dc:60:58:c5:3c:85:41:c1:a1:1f:a8:6f:4d"
      - checkout
<<<<<<< HEAD
      - run:
          name: Install Pydoc-Markdown
          command: pip install -q .
      - run:
          name: Run Pydoc-Markdown
          command: pydoc-markdown
      #- run: |
      #    if [[ "$CIRCLE_TAG" != "" ]]; then
      #      mkdocs gh-deploy -f docs/build/mkdocs.yml
      #    fi
      - run:
          name: Download Hugo
          command: |
            curl https://github.com/gohugoio/hugo/releases/download/v0.70.0/hugo_extended_0.70.0_Linux-64bit.tar.gz -L > hugo.tar.gz
            tar -xvf hugo.tar.gz
            chmod +x hugo
      - run:
          name: Build static page with Hugo
          command: |
            PATH="$PATH:$PWD" && cd docs/build && hugo
=======
      - run: pip install -q . mkdocs mkdocs-material nr.shore==0.0.39
      - run: shore changelog --all --markdown >CHANGELOG.md
      - run: pydoc-markdown
      - run: |
          if [[ "$CIRCLE_TAG" != "" ]]; then
            mkdocs gh-deploy -f docs/build/mkdocs.yml
          fi
      - run: |
          echo "use_directory_urls: false" >> docs/build/mkdocs.yml
          mkdocs build -f docs/build/mkdocs.yml
>>>>>>> 1f25e8de
      - store_artifacts:
          path: docs/build/public
          destination: site


workflows:
  version: 2
  test:
    jobs:
      - docs:
          filters: { tags: { only: /.*/ } }
      - test-3.6:
          filters: { tags: { only: /.*/ } }
      - test-3.7:
          filters: { tags: { only: /.*/ } }
      - test-3.8:
          filters: { tags: { only: /.*/ } }
      - trial-publish:
          filters: { tags: { only: /.*/ }, branches: { ignore: /.*/ } }
          requires: [ test-3.6, test-3.7, test-3.8 ]
      - publish:
          filters: { tags: { only: /.*/ }, branches: { ignore: /.*/ } }
          requires: [ trial-publish ]<|MERGE_RESOLUTION|>--- conflicted
+++ resolved
@@ -69,7 +69,6 @@
           fingerprints:
             - "3b:59:4f:dc:60:58:c5:3c:85:41:c1:a1:1f:a8:6f:4d"
       - checkout
-<<<<<<< HEAD
       - run:
           name: Install Pydoc-Markdown
           command: pip install -q .
@@ -90,18 +89,6 @@
           name: Build static page with Hugo
           command: |
             PATH="$PATH:$PWD" && cd docs/build && hugo
-=======
-      - run: pip install -q . mkdocs mkdocs-material nr.shore==0.0.39
-      - run: shore changelog --all --markdown >CHANGELOG.md
-      - run: pydoc-markdown
-      - run: |
-          if [[ "$CIRCLE_TAG" != "" ]]; then
-            mkdocs gh-deploy -f docs/build/mkdocs.yml
-          fi
-      - run: |
-          echo "use_directory_urls: false" >> docs/build/mkdocs.yml
-          mkdocs build -f docs/build/mkdocs.yml
->>>>>>> 1f25e8de
       - store_artifacts:
           path: docs/build/public
           destination: site
