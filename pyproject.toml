--- conflicted
+++ resolved
@@ -63,8 +63,6 @@
 isort = "^5.10.1"
 black = "^22.3.0"
 
-<<<<<<< HEAD
-=======
 [tool.poetry.group.novella]
 optional = true
 
@@ -79,7 +77,6 @@
 mkdocs = "*"
 mkdocs-material = "*"
 
->>>>>>> 8e9cfa8e
 [tool.poetry.scripts]
 pydoc-markdown = "pydoc_markdown.main:cli"
 
