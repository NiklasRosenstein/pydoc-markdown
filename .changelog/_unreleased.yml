--- conflicted
+++ resolved
@@ -15,12 +15,6 @@
     to docstring-parser to parse the docstrings. @gmarks2149
   fixes:
   - '#195'
-<<<<<<< HEAD
-- type: feature
-  component: general
-  description: 'add `GitlabSourceLinker` class (entrypoint name: `gitlab`). @Heiss'
-  fixes: []
-=======
 - type: fix
   component: general
   description: Fix configuration generated with `--bootstrap mkdocs` (@gethvi)
@@ -33,4 +27,7 @@
   fixes:
   - '#202'
   - '#231'
->>>>>>> e758e925
+- type: feature
+  component: general
+  description: 'add `GitlabSourceLinker` class (entrypoint name: `gitlab`). @Heiss'
+  fixes: []