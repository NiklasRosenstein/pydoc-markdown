# https://git.niklasrosenstein.com/NiklasRosenstein/shore

name: "pydoc-markdown"
version: "3.0.2"
description: "Create Python API documentation in Markdown format."
author: "Niklas Rosenstein <rosensteinniklas@gmail.com>"
license: "MIT"
url: "https://github.com/NiklasRosenstein/pydoc-markdown"
tag-format: "v{version}"

keywords:
  - documentation
  - docs
  - generator
  - markdown
  - pydoc

classifiers:
  - "Development Status :: 3 - Alpha"
  - "Intended Audience :: Developers"
  - "Intended Audience :: End Users/Desktop"
  - "Topic :: Software Development :: Code Generators"
  - "Topic :: Utilities"
  - "License :: OSI Approved :: MIT License"
  - "Programming Language :: Python :: 2"
  - "Programming Language :: Python :: 2.7"
  - "Programming Language :: Python :: 3"
  - "Programming Language :: Python :: 3.3"
  - "Programming Language :: Python :: 3.4"
  - "Programming Language :: Python :: 3.5"

requirements:
  - python ^3.6
  - click ^7.0
  - nr.collections ~0.0.1
  - nr.databind.core ~0.0.10
<<<<<<< HEAD
  - nr.databind.json ~0.0.8
=======
  - nr.databind.json ~0.0.9
  - six ^1.11.0
>>>>>>> f9f40303
  - PyYAML ^5.3
  - six ^1.11.0
  - toml ^0.10.1
  - watchdog ^0.10.2

entrypoints:
  console_scripts:
    - pydoc-markdown = pydoc_markdown.main:cli
  pydoc_markdown.interfaces.Loader:
    - python = pydoc_markdown.contrib.loaders.python:PythonLoader
  pydoc_markdown.interfaces.Processor:
    - crossref = pydoc_markdown.contrib.processors.crossref:CrossrefProcessor
    - filter = pydoc_markdown.contrib.processors.filter:FilterProcessor
    - google = pydoc_markdown.contrib.processors.google:GoogleProcessor
    - pydocmd = pydoc_markdown.contrib.processors.pydocmd:PydocmdProcessor
    - smart = pydoc_markdown.contrib.processors.smart:SmartProcessor
    - sphinx = pydoc_markdown.contrib.processors.sphinx:SphinxProcessor
  pydoc_markdown.interfaces.Renderer:
    - hugo = pydoc_markdown.contrib.renderers.hugo:HugoRenderer
    - markdown = pydoc_markdown.contrib.renderers.markdown:MarkdownRenderer
    - mkdocs = pydoc_markdown.contrib.renderers.mkdocs:MkdocsRenderer

use:
  - type: pypi
    repository: pypi
    username: '__token__'
    password: '$PYPI_TOKEN'
    test_repository: testpypi
    test_username: '__token__'
    test_password: '$TEST_PYPI_TOKEN'<|MERGE_RESOLUTION|>--- conflicted
+++ resolved
@@ -34,12 +34,8 @@
   - click ^7.0
   - nr.collections ~0.0.1
   - nr.databind.core ~0.0.10
-<<<<<<< HEAD
-  - nr.databind.json ~0.0.8
-=======
   - nr.databind.json ~0.0.9
   - six ^1.11.0
->>>>>>> f9f40303
   - PyYAML ^5.3
   - six ^1.11.0
   - toml ^0.10.1
