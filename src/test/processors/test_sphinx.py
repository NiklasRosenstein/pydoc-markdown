import pytest

from . import assert_processor_result
from pydoc_markdown.contrib.processors.sphinx import SphinxProcessor
from pydoc_markdown.contrib.processors.smart import SmartProcessor


docstring_with_codeblocks = \
  '''
  Code example:
  ```
  with a() as b:
    b()
  ```
  Implicit block:
      c()
  A longer one:
      d()
      with e() as f:
        f()
  '''

md_with_codeblocks = \
  '''
  Code example:
  ```
  with a() as b:
    b()
  ```
  Implicit block:
      c()
  A longer one:
      d()
      with e() as f:
        f()
  '''

docstring_with_param_type_returns_rtype = \
  '''
  :param foo: A foo value
  :type foo: str
  :type bar: int
  :param bar: A bar value
  :returns: Some eggs from foo and bar
  :rtype: str
  '''

md_with_param_type_returns_rtype = \
  '''
  **Arguments**:

  - `foo` (`str`): A foo value
  - `bar` (`int`): A bar value

  **Returns**:

  `str`: Some eggs from foo and bar
<<<<<<< HEAD
  ''')

  assert_processor_result(processor or SphinxProcessor(),
  '''
  Find something

  :arg name: The name to find
  ''',
  '''
  Find something

  **Arguments**:


  - `name`: The name to find
  ''')
=======
  '''

md_with_param = \
  '''
  **Arguments**:

  - `foo`: The value of foo
  - `bar`: The value of bar
  '''

doc_with_param_tmp = \
  '''
  :{pkey} foo: The value of foo
  :{pkey} bar: The value of bar
  '''

doc_with_param_type_adjacent_tmp = \
  '''
  :{pkey} foo: The value of foo
  :type foo: str
  :{pkey} bar: The value of bar
  :type bar: int
  '''

doc_with_param_type_mixed_tmp = \
  '''
  :{pkey} foo: The value of foo
  :type bar: int
  :type foo: str
  :{pkey} bar: The value of bar
  '''

md_with_param_type = \
  '''
  **Arguments**:
  
  - `foo` (`str`): The value of foo
  - `bar` (`int`): The value of bar
  '''

doc_with_param_return_tmp = \
  '''
  :param foo: Another value of foo
  :{rkey}: A description of return value
  '''

md_with_param_return = \
  '''
  **Arguments**:
  
  - `foo`: Another value of foo
  
  **Returns**:
  
  A description of return value
  '''

doc_with_raise_tmp = \
  '''
  :{rkey} KeyError: A key is missing
  '''

md_with_raise = \
  '''
  **Raises**:
  
  - `KeyError`: A key is missing
  '''

@pytest.mark.parametrize("processor", [SphinxProcessor(), SmartProcessor()])
@pytest.mark.parametrize("keyword", ["arg", "argument", "param", "parameter"])
def test_sphinx_with_param(processor, keyword):
  """Test sphinx docstrings with valid param keywords"""
  docstring = doc_with_param_tmp.format(pkey=keyword)
  assert_processor_result(processor, docstring, md_with_param)


@pytest.mark.parametrize("processor", [SphinxProcessor(), SmartProcessor()])
@pytest.mark.parametrize("keyword", ["arg", "argument", "param", "parameter"])
def test_sphinx_with_param_type_adjacent(processor, keyword):
  """Test sphinx docstrings with valid param keywords with types"""
  docstring = doc_with_param_type_adjacent_tmp.format(pkey=keyword)
  assert_processor_result(processor, docstring, md_with_param_type)


@pytest.mark.parametrize("processor", [SphinxProcessor(), SmartProcessor()])
@pytest.mark.parametrize("keyword", ["arg", "argument", "param", "parameter"])
def test_sphinx_with_param_type_mixed(processor, keyword):
  """Test sphinx docstrings with valid param keywords with types out of order"""
  docstring = doc_with_param_type_mixed_tmp.format(pkey=keyword)
  assert_processor_result(processor, docstring, md_with_param_type)


@pytest.mark.parametrize("processor", [SphinxProcessor(), SmartProcessor()])
@pytest.mark.parametrize("keyword", ["return", "returns"])
def test_sphinx_with_param_return(processor, keyword):
  """Test sphinx docstrings with valid return keywords"""
  docstring = doc_with_param_return_tmp.format(rkey=keyword)
  assert_processor_result(processor, docstring, md_with_param_return)


@pytest.mark.parametrize("processor", [SphinxProcessor(), SmartProcessor()])
@pytest.mark.parametrize("keyword", ["raise", "raises"])
def test_sphinx_with_raise(processor, keyword):
  """Test sphinx docstrings with valid raise keywords"""
  docstring = doc_with_raise_tmp.format(rkey=keyword)
  assert_processor_result(processor, docstring, md_with_raise)


@pytest.mark.parametrize("processor", [SphinxProcessor(), SmartProcessor()])
def test_sphinx_with_codeblocks(processor):
  """Test sphinx docstrings with codeblocks"""
  assert_processor_result(processor, docstring_with_codeblocks, md_with_codeblocks)


@pytest.mark.parametrize("processor", [SphinxProcessor(), SmartProcessor()])
def test_sphinx_with_param_type_returns_rtype(processor):
  """Test sphinx processor with param, type, returns, rtype keywords"""
  assert_processor_result(processor, docstring_with_param_type_returns_rtype, md_with_param_type_returns_rtype)
>>>>>>> 90097c35
<|MERGE_RESOLUTION|>--- conflicted
+++ resolved
@@ -55,24 +55,6 @@
   **Returns**:
 
   `str`: Some eggs from foo and bar
-<<<<<<< HEAD
-  ''')
-
-  assert_processor_result(processor or SphinxProcessor(),
-  '''
-  Find something
-
-  :arg name: The name to find
-  ''',
-  '''
-  Find something
-
-  **Arguments**:
-
-
-  - `name`: The name to find
-  ''')
-=======
   '''
 
 md_with_param = \
@@ -191,5 +173,4 @@
 @pytest.mark.parametrize("processor", [SphinxProcessor(), SmartProcessor()])
 def test_sphinx_with_param_type_returns_rtype(processor):
   """Test sphinx processor with param, type, returns, rtype keywords"""
-  assert_processor_result(processor, docstring_with_param_type_returns_rtype, md_with_param_type_returns_rtype)
->>>>>>> 90097c35
+  assert_processor_result(processor, docstring_with_param_type_returns_rtype, md_with_param_type_returns_rtype)