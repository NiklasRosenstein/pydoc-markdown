--- conflicted
+++ resolved
@@ -26,12 +26,8 @@
 from nr.interface import implements, override
 from pydoc_markdown.contrib.renderers.markdown import MarkdownRenderer
 from pydoc_markdown.interfaces import Renderer, Resolver, Server
-<<<<<<< HEAD
 from pydoc_markdown.util.pages import Page
-=======
 from pydoc_markdown.util.knownfiles import KnownFiles
-from pydoc_markdown.util.pages import Page, Pages
->>>>>>> 17b2a99d
 from typing import Dict, Iterable, List, Optional, Tuple
 import copy
 import docspec
@@ -111,35 +107,11 @@
 
     page_to_filename = {}
 
-<<<<<<< HEAD
-    for item in self.pages.iter_hierarchy():
-      if not item.page.has_content():
-        continue
-      filename = item.filename(self.docs_dir, '.md')
-
-      page_to_filename[id(item.page)] = filename
-      self.markdown.filename = filename
-      item.page.render(filename, modules, self.markdown)
-
-    config = copy.deepcopy(self.mkdocs_config)
-    if self.site_name:
-      config['site_name'] = self.site_name
-    if not config.get('site_name'):
-      config['site_name'] = 'My Project'
-    config['docs_dir'] = self.content_directory_name
-    config['nav'] = self.generate_mkdocs_nav(page_to_filename)
-
-    if self.mkdocs_config is not None:
-      filename = os.path.join(self.output_directory, 'mkdocs.yml')
-      logger.info('Rendering "%s"', filename)
-      with open(filename, 'w') as fp:
-        yaml.dump(config, fp)
-=======
     with known_files:
       for item in self.pages.iter_hierarchy():
-        filename = item.filename(self.content_dir, '.md')
-        if not filename:
+        if not item.page.has_content():
           continue
+        filename = item.filename(self.docs_dir, '.md')
 
         page_to_filename[id(item.page)] = filename
         self.markdown.filename = filename
@@ -159,7 +131,6 @@
         logger.info('Rendering "%s"', filename)
         with known_files.open(filename, 'w') as fp:
           yaml.dump(config, fp)
->>>>>>> 17b2a99d
 
   @override
   def get_resolver(self, modules: List[docspec.Module]) -> Optional[Resolver]:
