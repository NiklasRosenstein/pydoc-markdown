--- conflicted
+++ resolved
@@ -104,12 +104,7 @@
     page_to_filename = {}
 
     for item in self.pages.iter_hierarchy():
-<<<<<<< HEAD
       if not item.page.has_content():
-=======
-      filename = item.filename(self.content_dir, '.md')
-      if not filename:
->>>>>>> e0f36067
         continue
       filename = item.filename(self.docs_dir, '.md')
 
