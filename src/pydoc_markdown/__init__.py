# -*- coding: utf8 -*-
# Copyright (c) 2019 Niklas Rosenstein
#
# Permission is hereby granted, free of charge, to any person obtaining a copy
# of this software and associated documentation files (the "Software"), to
# deal in the Software without restriction, including without limitation the
# rights to use, copy, modify, merge, publish, distribute, sublicense, and/or
# sell copies of the Software, and to permit persons to whom the Software is
# furnished to do so, subject to the following conditions:
#
# The above copyright notice and this permission notice shall be included in
# all copies or substantial portions of the Software.
#
# THE SOFTWARE IS PROVIDED "AS IS", WITHOUT WARRANTY OF ANY KIND, EXPRESS OR
# IMPLIED, INCLUDING BUT NOT LIMITED TO THE WARRANTIES OF MERCHANTABILITY,
# FITNESS FOR A PARTICULAR PURPOSE AND NONINFRINGEMENT. IN NO EVENT SHALL THE
# AUTHORS OR COPYRIGHT HOLDERS BE LIABLE FOR ANY CLAIM, DAMAGES OR OTHER
# LIABILITY, WHETHER IN AN ACTION OF CONTRACT, TORT OR OTHERWISE, ARISING
# FROM, OUT OF OR IN CONNECTION WITH THE SOFTWARE OR THE USE OR OTHER DEALINGS
# IN THE SOFTWARE.

"""
Pydoc-markdown is an extensible framework for generating API documentation,
with a focus on Python source code and the Markdown output format.
"""

import dataclasses
import logging
import os
from pathlib import Path
import subprocess
import typing as t

import databind.core.annotations as A
import databind.json
import docspec
import tomli

from pydoc_markdown.interfaces import Context, Loader, Processor, Renderer, Resolver, Builder
from pydoc_markdown.contrib.loaders.python import PythonLoader
from pydoc_markdown.contrib.processors.filter import FilterProcessor
from pydoc_markdown.contrib.processors.crossref import CrossrefProcessor
from pydoc_markdown.contrib.processors.smart import SmartProcessor
from pydoc_markdown.contrib.renderers.markdown import MarkdownRenderer
from pydoc_markdown.util import ytemplate


__author__ = 'Niklas Rosenstein <rosensteinniklas@gmail.com>'
__version__ = '4.5.1'

logger = logging.getLogger(__name__)


@dataclasses.dataclass
class Hooks:
  pre_render: t.List[str] = dataclasses.field(default_factory=list, metadata={'alias': 'pre-render'})
  post_render: t.List[str] = dataclasses.field(default_factory=list, metadata={'alias': 'post-render'})


@dataclasses.dataclass
class PydocMarkdown:
  """
  This object represents the main configuration for Pydoc-Markdown.
  """

  #: A list of loader implementations that load #docspec.Module#s.
  #: Defaults to #PythonLoader.
  loaders: t.List[Loader] = dataclasses.field(default_factory=lambda: [PythonLoader()])

  #: A list of processor implementations that modify #docspec.Module#s. Defaults
  #: to #FilterProcessor, #SmartProcessor and #CrossrefProcessor.
  processors: t.List[Processor] = dataclasses.field(default_factory=lambda: [
    FilterProcessor(), SmartProcessor(), CrossrefProcessor()])

  #: A renderer for #docspec.Module#s. Defaults to #MarkdownRenderer.
  renderer: Renderer = dataclasses.field(default_factory=MarkdownRenderer)

  #: Hooks that can be executed at certain points in the pipeline. The commands
  #: are executed with the current `SHELL`.
  hooks: Hooks = dataclasses.field(default_factory=Hooks)

  # Hidden fields are filled at a later point in time and are not (de-) serialized.
  unknown_fields: t.List[str] = dataclasses.field(default_factory=list)

  def __post_init__(self) -> None:
    self.resolver: t.Optional[Resolver] = None
    self._context: t.Optional[Context] = None

  def load_config(self, arg: t.Union[str, dict]) -> None:
    """
    Loads the configuration from a nested data structure or filename as specified per the *data*
    argument. If a filename is specified, it may be a JSON, YAML or TOML file. If the name of the
    TOML file is `pyproject.yoml`, the configuration will be read from the `[tool.pydoc-markdown]`
    section.

    :param data: A nested structure or the path to a configuration file.
    """

    filename = None
    if isinstance(arg, str):
      filename = arg
      logger.info('Loading configuration file "%s".', filename)
      if filename.endswith('.toml'):
        data = tomli.loads(Path(filename).read_text())
      else:
        data = ytemplate.load(filename, {'env': ytemplate.Attributor(os.environ)})
      if filename == 'pyproject.toml':
        data = data['tool']['pydoc-markdown']
    else:
      data = arg

    unknown_keys = A.collect_unknowns()
    result = databind.json.new_mapper().deserialize(
      data,
      type(self),
      filename=filename,
      settings=[unknown_keys()])
    vars(self).update(vars(result))

    for loc, keys in unknown_keys:
      for key in keys:
        self.unknown_fields.append(str(loc.push_unknown(key).format()))
<<<<<<< HEAD

    #self.unknown_fields = list(concat((str(n.locator.append(u)) for u in n.unknowns)
    #  for n in collector.nodes))
=======
>>>>>>> 70587229

  def init(self, context: Context) -> None:
    """
    Initialize all plugins with the specified *context*. Cannot be called multiple times.
    If omitted, the plugins will be initialized with a default context before the load,
    process or render phase.
    """

    if self._context:
      raise RuntimeError('already initialized')
    self._context = context
    logger.debug('Initializing plugins with context %r', context)
    for loader in self.loaders:
      loader.init(context)
    for processor in self.processors:
      processor.init(context)
    self.renderer.init(context)

  def ensure_initialized(self) -> None:
    if not self._context:
      self.init(Context(directory='.'))

  def load_modules(self) -> t.List[docspec.Module]:
    """
    Loads modules via the #loaders.
    """

    logger.info('Loading modules.')
    self.ensure_initialized()
    modules: list[docspec.Module] = []
    for loader in self.loaders:
      modules.extend(loader.load())
    return modules

  def process(self, modules: t.List[docspec.Module]) -> None:
    """
    Process modules via the #processors.
    """

    self.ensure_initialized()
    if self.resolver is None:
      self.resolver = self.renderer.get_resolver(modules)
    for processor in self.processors:
      processor.process(modules, self.resolver)

  def render(self, modules: t.List[docspec.Module], run_hooks: bool = True) -> None:
    """
    Render modules via the #renderer.
    """

    self.ensure_initialized()
    if run_hooks:
      self.run_hooks('pre-render')
    if self.resolver is None:
      self.resolver = self.renderer.get_resolver(modules)
    self.renderer.process(modules, self.resolver)
    self.renderer.render(modules)
    if run_hooks:
      self.run_hooks('post-render')

  def build(self, site_dir: str) -> None:
    if not isinstance(self.renderer, Builder):
      name = type(self.renderer).__name__
      raise NotImplementedError('Renderer "{}" does not support building'.format(name))
    self.ensure_initialized()
    self.renderer.build(site_dir)

  def run_hooks(self, hook_name: str) -> None:
    assert self._context is not None

    # Remove the __PYVENV_LAUNCHER__ environment variable. This is needed if you are in a virtualenv and the hook
    # tries to invoke a script installed into a _different_ virtualenv. Otherwise, that script's execution of the
    # Python `site` module will set the `sys.prefix` the prefix of your terminal's activated virtualenv. The prefix
    # is then used to find site-packages, and thus none of the site-packages from the script's actual prefix are
    # detected.
    env = os.environ.copy()
    env.pop('__PYVENV_LAUNCHER__', None)

    for command in getattr(self.hooks, hook_name.replace('-', '_')):
      subprocess.check_call(command, shell=True, cwd=self._context.directory, env=env)<|MERGE_RESOLUTION|>--- conflicted
+++ resolved
@@ -120,12 +120,6 @@
     for loc, keys in unknown_keys:
       for key in keys:
         self.unknown_fields.append(str(loc.push_unknown(key).format()))
-<<<<<<< HEAD
-
-    #self.unknown_fields = list(concat((str(n.locator.append(u)) for u in n.unknowns)
-    #  for n in collector.nodes))
-=======
->>>>>>> 70587229
 
   def init(self, context: Context) -> None:
     """
